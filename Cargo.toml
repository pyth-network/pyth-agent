[package]
name = "pyth-agent"
<<<<<<< HEAD
version = "2.10.2"
=======
version = "2.10.3"
>>>>>>> e4683c7d
edition = "2021"

[[bin]]
name = "agent"
path = "src/bin/agent.rs"

[[bin]]
name = "agent-migrate-config"
path = "src/bin/agent_migrate_config.rs"

[dependencies]
anyhow = "1.0.81"
serde = { version = "1.0.197", features = ["derive"] }
async-trait = "0.1.79"
warp = { version = "0.3.6", features = ["websocket"] }
tokio = { version = "1.37.0", features = ["full"] }
tokio-stream = "0.1.15"
futures = { version = "0.3.30" }
futures-util = { version = "0.3.30", default-features = false, features = [
    "sink",
] }
jrpc = "0.4.1"
serde_json = "1.0.115"
chrono = "0.4.37"
chrono-tz = "0.8.6"
parking_lot = "0.12.1"
pyth-sdk = "0.8.0"
pyth-sdk-solana = "0.10.0"
solana-account-decoder = "1.18.8"
solana-client = "1.18.8"
solana-sdk = "1.18.8"
bincode = "1.3.3"
rand = "0.8.5"
config = "0.14.0"
thiserror = "1.0.58"
clap = { version = "4.5.4", features = ["derive"] }
humantime-serde = "1.1.1"
serde-this-or-that = "0.4.2"
# The public typed-html 0.2.2 release is causing a recursion limit
# error that cannot be fixed from outside the crate.
#
# Rationale, 2023-03-21: https://stackoverflow.com/questions/74462753
typed-html = { git = "https://github.com/bodil/typed-html", rev = "4c13ecca" }
humantime = "2.1.0"
prometheus-client = "0.22.2"
lazy_static = "1.4.0"
toml_edit = "0.22.9"
winnow = "0.6.5"
proptest = "1.4.0"
tracing = { version = "0.1.40", features = ["log"] }
tracing-subscriber = { version = "0.3.18", features = ["env-filter", "json"] }
tracing-opentelemetry = "0.24.0"
opentelemetry = "0.23.0"
opentelemetry_sdk = { version = "0.23.0", features = ["rt-tokio"]}
opentelemetry-otlp = { version = "0.16.0" }

[dev-dependencies]
tokio-util = { version = "0.7.10", features = ["full"] }
soketto = "0.8.0"
portpicker = "0.1.1"
rand = "0.8.5"
tokio-retry = "0.3.0"
iobuffer = "0.2.0"

[profile.release]
panic = 'abort'

[profile.dev]
panic = 'abort'<|MERGE_RESOLUTION|>--- conflicted
+++ resolved
@@ -1,10 +1,6 @@
 [package]
 name = "pyth-agent"
-<<<<<<< HEAD
-version = "2.10.2"
-=======
 version = "2.10.3"
->>>>>>> e4683c7d
 edition = "2021"
 
 [[bin]]
