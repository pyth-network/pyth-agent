[package]
name = "pyth-agent"
<<<<<<< HEAD
version = "3.0.3"
=======
version = "3.0.4"
>>>>>>> 2019aa45
edition = "2024"

[[bin]]
name = "agent"
path = "src/bin/agent.rs"

[dependencies]
anyhow = "1.0.81"
backoff = "0.4.0"
base64 = "0.22.1"
ed25519-dalek = "2.1.1"
serde = { version = "1.0.197", features = ["derive", "rc"] }
async-trait = "0.1.79"
warp = { version = "0.3.6", features = ["websocket"] }
tokio = { version = "1.37.0", features = ["full"] }
tokio-stream = "0.1.15"
futures = { version = "0.3.30" }
futures-util = { version = "0.3.30", default-features = false, features = [
    "sink",
] }
jrpc = "0.4.1"
serde_json = "1.0.115"
chrono = "0.4.37"
chrono-tz = "0.10.3"
pyth-sdk = "0.8.0"
pyth-sdk-solana = "0.10.4"
solana-account-decoder = "2.2.1"
solana-client = "2.2.1"
solana-pubkey = "2.2.1"
solana-sdk = "2.2.1"
solana-transaction-status = "2.2.1"
bincode = { version = "2.0.1", features = ["serde"] }
config = "0.15.11"
thiserror = "2.0.12"
clap = { version = "4.5.4", features = ["derive"] }
humantime-serde = "1.1.1"
serde-this-or-that = "0.5.0"
prometheus-client = "0.23.1"
lazy_static = "1.4.0"
winnow = "0.7.7"
proptest = "1.4.0"
reqwest = { version = "0.12.0", features = ["json"] }
smol_str = { version="0.3.2", features=["serde"] }
tracing = { version = "0.1.40", features = ["log"] }
tracing-subscriber = { version = "0.3.18", features = ["env-filter", "json"] }
tracing-opentelemetry = "0.24.0"
opentelemetry = "0.23.0"
opentelemetry_sdk = { version = "0.23.0", features = ["rt-tokio"] }
opentelemetry-otlp = { version = "0.16.0" }
protobuf = "3.7.2"
pyth-price-store = "0.1.0"
bytemuck = "1.13.0"
tokio-tungstenite = { version = "0.26.2", features = ["native-tls", "url"] }
http = "1.3.1"
url = { version = "2.5.4", features = ["serde"] }
pyth-lazer-publisher-sdk = "0.1.5"

[dev-dependencies]
tempfile = "3.20.0"

[profile.release]
panic = 'abort'

[profile.dev]
panic = 'abort'<|MERGE_RESOLUTION|>--- conflicted
+++ resolved
@@ -1,10 +1,6 @@
 [package]
 name = "pyth-agent"
-<<<<<<< HEAD
-version = "3.0.3"
-=======
 version = "3.0.4"
->>>>>>> 2019aa45
 edition = "2024"
 
 [[bin]]
