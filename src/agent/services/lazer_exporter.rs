--- conflicted
+++ resolved
@@ -79,11 +79,7 @@
 }
 
 fn default_symbol_fetch_interval() -> Duration {
-<<<<<<< HEAD
-    Duration::from_secs(60 * 60)
-=======
     Duration::from_secs(60)
->>>>>>> 2019aa45
 }
 
 struct RelayerWsSession {
@@ -161,12 +157,8 @@
                     failure_count += 1;
                     let next_backoff = backoff.next_backoff().unwrap_or(max_interval);
                     tracing::warn!(
-<<<<<<< HEAD
-                        "relayer session ended with error: {:?}, failure_count: {}; retrying in {:?}",
-=======
                         "relayer session url: {} ended with error: {:?}, failure_count: {}; retrying in {:?}",
                         self.url,
->>>>>>> 2019aa45
                         e,
                         failure_count,
                         next_backoff
@@ -551,7 +543,6 @@
                         .into_iter()
                         .filter_map(|symbol| {
                             let hermes_id = symbol.hermes_id.clone()?;
-<<<<<<< HEAD
                             // XXX hack BTC and ETH to be for pythtest-crosschain
                             let hermes_id = if hermes_id == "e62df6c8b4a85fe1a67db44dc12de5db330f7ac66b72dc658afedf0f4a415b43".to_string() {
                                 "f9c0172ba10dfa4d19088d94f5bf61d3b54d5bd7483a322a982e1373ee8ea31b".to_string()
@@ -560,8 +551,6 @@
                             } else {
                                 hermes_id
                             };
-=======
->>>>>>> 2019aa45
                             match pyth_sdk::Identifier::from_hex(hermes_id.clone()) {
                                 Ok(id) => Some((id, symbol)),
                                 Err(e) => {
