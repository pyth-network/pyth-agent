use {
    crate::agent::state,
    anyhow::{
        Context,
        Result,
        bail,
    },
    backoff::{
        ExponentialBackoffBuilder,
        backoff::Backoff,
    },
    base64::{
        Engine,
        prelude::BASE64_STANDARD,
    },
    ed25519_dalek::SigningKey,
    futures_util::{
        SinkExt,
        stream::{
            SplitSink,
            SplitStream,
            StreamExt,
        },
    },
    http::HeaderValue,
    protobuf::Message as ProtobufMessage,
    pyth_lazer_publisher_sdk::transaction::SignedLazerTransaction,
    reqwest::Client,
    serde::{
        Deserialize,
        Serialize,
    },
    solana_sdk::signature::keypair,
    std::{
        path::PathBuf,
        sync::Arc,
        time::{
            Duration,
            Instant,
        },
    },
    tokio::{
        net::TcpStream,
        select,
        sync::broadcast,
        task::JoinHandle,
    },
    tokio_tungstenite::{
        MaybeTlsStream,
        WebSocketStream,
        connect_async_with_config,
        tungstenite::{
            Message as TungsteniteMessage,
            client::IntoClientRequest,
        },
    },
    tracing::{
        self,
        instrument,
    },
    url::Url,
};

pub const RELAYER_CHANNEL_CAPACITY: usize = 1000;

#[derive(Clone, Debug, Deserialize)]
pub struct Config {
    pub history_url:                    Url,
    pub relayer_urls:                   Vec<Url>,
    pub publish_keypair_path:           PathBuf,
    #[serde(with = "humantime_serde", default = "default_publish_interval")]
    pub publish_interval_duration:      Duration,
    #[serde(with = "humantime_serde", default = "default_symbol_fetch_interval")]
    pub symbol_fetch_interval_duration: Duration,
}

fn default_publish_interval() -> Duration {
    Duration::from_millis(200)
}

fn default_symbol_fetch_interval() -> Duration {
    Duration::from_secs(60 * 60)
}

struct RelayerWsSession {
    ws_sender: SplitSink<WebSocketStream<MaybeTlsStream<TcpStream>>, TungsteniteMessage>,
}

impl RelayerWsSession {
    async fn send_transaction(
        &mut self,
        signed_lazer_transaction: &SignedLazerTransaction,
    ) -> Result<()> {
        tracing::debug!("signed_lazer_transaction: {:?}", signed_lazer_transaction);
        let buf = signed_lazer_transaction.write_to_bytes()?;
        self.ws_sender
            .send(TungsteniteMessage::from(buf.clone()))
            .await?;
        self.ws_sender.flush().await?;
        Ok(())
    }
}

async fn connect_to_relayer(
    mut url: Url,
    token: &str,
) -> Result<(
    SplitSink<WebSocketStream<MaybeTlsStream<TcpStream>>, TungsteniteMessage>,
    SplitStream<WebSocketStream<MaybeTlsStream<TcpStream>>>,
)> {
    tracing::info!("connecting to the relayer at {}", url);
    url.set_path("/v1/transaction");
    let mut req = url.clone().into_client_request()?;
    let headers = req.headers_mut();
    headers.insert(
        "Authorization",
        HeaderValue::from_str(&format!("Bearer {token}"))?,
    );
    let (ws_stream, _) = connect_async_with_config(req, None, true).await?;
    Ok(ws_stream.split())
}

struct RelayerSessionTask {
    // connection state
    url:      Url,
    token:    String,
    receiver: broadcast::Receiver<SignedLazerTransaction>,
}

impl RelayerSessionTask {
    pub async fn run(&mut self) {
        let initial_interval = Duration::from_millis(100);
        let max_interval = Duration::from_secs(5);
        let mut backoff = ExponentialBackoffBuilder::new()
            .with_initial_interval(initial_interval)
            .with_max_interval(max_interval)
            .with_max_elapsed_time(None)
            .build();

        const FAILURE_RESET_TIME: Duration = Duration::from_secs(300);
        let mut first_failure_time = Instant::now();
        let mut failure_count = 0;

        loop {
            match self.run_relayer_connection().await {
                Ok(()) => {
                    tracing::info!("relayer session graceful shutdown");
                    return;
                }
                Err(e) => {
                    if first_failure_time.elapsed() > FAILURE_RESET_TIME {
                        failure_count = 0;
                        first_failure_time = Instant::now();
                        backoff.reset();
                    }

                    failure_count += 1;
                    let next_backoff = backoff.next_backoff().unwrap_or(max_interval);
                    tracing::warn!(
                        "relayer session ended with error: {:?}, failure_count: {}; retrying in {:?}",
                        e,
                        failure_count,
                        next_backoff
                    );
                    tokio::time::sleep(next_backoff).await;
                }
            }
        }
    }

    pub async fn run_relayer_connection(&mut self) -> Result<()> {
        // Establish relayer connection
        // Relayer will drop the connection if no data received in 5s
        let (relayer_ws_sender, mut relayer_ws_receiver) =
            connect_to_relayer(self.url.clone(), &self.token).await?;
        let mut relayer_ws_session = RelayerWsSession {
            ws_sender: relayer_ws_sender,
        };

        loop {
            select! {
                recv_result = self.receiver.recv() => {
                    match recv_result {
                        Ok(transaction) => {
                            if let Err(e) = relayer_ws_session.send_transaction(&transaction).await {
                                tracing::error!("Error publishing transaction to Lazer relayer: {e:?}");
                                bail!("Failed to publish transaction to Lazer relayer: {e:?}");
                            }
                        },
                        Err(e) => {
                            match e {
                                broadcast::error::RecvError::Closed => {
                                    tracing::error!("transaction broadcast channel closed");
                                    bail!("transaction broadcast channel closed");
                                }
                                broadcast::error::RecvError::Lagged(skipped_count) => {
                                    tracing::warn!("transaction broadcast channel lagged by {skipped_count} messages");
                                }
                            }
                        }
                    }
                }
                // Handle messages from the relayers, such as errors if we send a bad update
                msg = relayer_ws_receiver.next() => {
                    match msg {
                        Some(Ok(msg)) => {
                            tracing::debug!("Received message from relayer: {msg:?}");
                        }
                        Some(Err(e)) => {
                            tracing::error!("Error receiving message from at relayer: {e:?}");
                        }
                        None => {
                            tracing::warn!("relayer connection closed");
                            bail!("relayer connection closed");
                        }
                    }
                }
            }
        }
    }
}

// TODO: This is copied from history-service; move to Lazer protocol sdk.
#[derive(Debug, Serialize, Deserialize)]
struct SymbolResponse {
    pub pyth_lazer_id:   u32,
    #[serde(rename = "name")]
    pub _name:           String,
    #[serde(rename = "symbol")]
    pub _symbol:         String,
    #[serde(rename = "description")]
    pub _description:    String,
    #[serde(rename = "asset_type")]
    pub _asset_type:     String,
    #[serde(rename = "exponent")]
    pub _exponent:       i16,
    #[serde(rename = "cmc_id")]
    pub _cmc_id:         Option<u32>,
    #[serde(rename = "interval")]
    pub _interval:       Option<String>,
    #[serde(rename = "min_publishers")]
    pub _min_publishers: u16,
    #[serde(rename = "min_channel")]
    pub _min_channel:    String,
    #[serde(rename = "state")]
    pub _state:          String,
    #[serde(rename = "schedule")]
    pub _schedule:       String,
    pub hermes_id:       Option<String>,
}

async fn fetch_symbols(history_url: &Url) -> Result<Vec<SymbolResponse>> {
    let mut url = history_url.clone();
    url.set_path("/history/v1/symbols");
    let client = Client::new();
    let response = client.get(url).send().await?.error_for_status()?;
    let data = response.json().await?;
    Ok(data)
}

fn get_signing_key(config: &Config) -> Result<SigningKey> {
    // Read the keypair from the file using Solana SDK because it's the same key used by the Pythnet publisher
    let publish_keypair = match keypair::read_keypair_file(&config.publish_keypair_path) {
        Ok(k) => k,
        Err(e) => {
            tracing::error!(
                error = ?e,
                publish_keypair_path = config.publish_keypair_path.display().to_string(),
                "Reading publish keypair returned an error. ",
            );
            bail!("Reading publish keypair returned an error. ");
        }
    };

    SigningKey::from_keypair_bytes(&publish_keypair.to_bytes())
        .context("Failed to create signing key from keypair")
}

#[instrument(skip(config, state))]
pub fn lazer_exporter(config: Config, state: Arc<state::State>) -> Vec<JoinHandle<()>> {
    let mut handles = vec![];

    let signing_key = match get_signing_key(&config) {
        Ok(signing_key) => signing_key,
        Err(e) => {
            // This is fatal as we can't publish without the key.
            tracing::error!("failed to get Lazer signing key: {e:?}");
            panic!("failed to get Lazer signing key")
        }
    };
    let pubkey_base64 = BASE64_STANDARD.encode(signing_key.verifying_key().to_bytes());
    tracing::info!("Loaded Lazer signing key; pubkey in base64: {pubkey_base64}");

    // can safely drop first receiver for ease of iteration
    let (relayer_sender, _) = broadcast::channel(RELAYER_CHANNEL_CAPACITY);

    for url in config.relayer_urls.iter() {
        let mut task = RelayerSessionTask {
            url:      url.clone(),
            token:    pubkey_base64.clone(),
            receiver: relayer_sender.subscribe(),
        };
        handles.push(tokio::spawn(async move { task.run().await }));
    }

    handles.push(tokio::spawn(lazer_exporter::lazer_exporter(
        config.clone(),
        state,
        relayer_sender,
        signing_key,
    )));

    handles
}

#[allow(clippy::module_inception)]
mod lazer_exporter {
    use {
        crate::agent::{
            services::lazer_exporter::{
                Config,
                SymbolResponse,
                fetch_symbols,
            },
            state::local::LocalStore,
        },
        ed25519_dalek::{
            Signer,
            SigningKey,
        },
        protobuf::{
            Message,
            MessageField,
            well_known_types::timestamp::Timestamp,
        },
        pyth_lazer_publisher_sdk::{
            publisher_update::{
                FeedUpdate,
                PriceUpdate,
                PublisherUpdate,
                feed_update::Update,
            },
            transaction::{
                Ed25519SignatureData,
                LazerTransaction,
                SignatureData,
                SignedLazerTransaction,
                lazer_transaction::Payload,
                signature_data::Data::Ed25519,
            },
        },
        std::{
            collections::{
                HashMap,
                HashSet,
            },
            sync::Arc,
            time::Duration,
        },
        tokio::sync::{
            broadcast::Sender,
            mpsc,
        },
        url::Url,
    };

    pub async fn lazer_exporter<S>(
        config: Config,
        state: Arc<S>,
        relayer_sender: Sender<SignedLazerTransaction>,
        signing_key: SigningKey,
    ) where
        S: LocalStore,
        S: Send + Sync + 'static,
    {
        // We can't publish to Lazer without symbols, so crash the process if it fails.
        let mut lazer_symbols = match get_lazer_symbol_map(&config.history_url).await {
            Ok(symbol_map) => {
                if symbol_map.is_empty() {
                    panic!("Retrieved zero Lazer symbols from {}", config.history_url);
                }
                symbol_map
            }
            Err(_) => {
                tracing::error!(
                    "Failed to retrieve Lazer symbols from {}",
                    config.history_url
                );
                panic!(
                    "Failed to retrieve Lazer symbols from {}",
                    config.history_url
                );
            }
        };

        tracing::info!(
            "Retrieved {} Lazer feeds with hermes symbols from symbols endpoint: {}",
            lazer_symbols.len(),
            &config.history_url
        );
        for symbol in lazer_symbols.iter() {
            tracing::info!(
                "history endpoint identifier: {:?} hex: {:?} symbol response: {:?}",
                symbol.0,
                symbol.0.to_hex(),
                symbol.1
            );
        }

        let (symbols_sender, mut symbols_receiver) = mpsc::channel(1);
        tokio::spawn(get_lazer_symbols_task(
            config.history_url.clone(),
            config.symbol_fetch_interval_duration.clone(),
            symbols_sender,
        ));

        let mut publish_interval = tokio::time::interval(config.publish_interval_duration);
<<<<<<< HEAD
        let mut symbol_fetch_interval =
            tokio::time::interval(config.symbol_fetch_interval_duration);
        let mut found_identifiers = HashSet::new();
=======
>>>>>>> f61ab5e2

        loop {
            tokio::select! {
                _ = publish_interval.tick() => {
                    let publisher_timestamp = MessageField::some(Timestamp::now());
                    let mut publisher_update = PublisherUpdate {
                        updates: vec![],
                        publisher_timestamp,
                        special_fields: Default::default(),
                    };
                    let updates = &mut publisher_update.updates;

                    // TODO: This read locks and clones local::Store::prices, which may not meet performance needs.
                    for (identifier, price_info) in state.get_all_price_infos().await {
                        if !found_identifiers.contains(&identifier) {
                            tracing::info!("pythnet identifier: {:?} hex: {:?} price_info: {:?}", identifier, identifier.to_hex(), price_info);
                            found_identifiers.insert(identifier);
                        }

                        if let Some(symbol) = lazer_symbols.get(&identifier) {
                            let source_timestamp_micros = price_info.timestamp.and_utc().timestamp_micros();
                            let source_timestamp = MessageField::some(Timestamp {
                                seconds: source_timestamp_micros / 1_000_000,
                                nanos: (source_timestamp_micros % 1_000_000 * 1000) as i32,
                                special_fields: Default::default(),
                            });
                            updates.push(FeedUpdate {
                                feed_id: Some(symbol.pyth_lazer_id),
                                source_timestamp,
                                update: Some(Update::PriceUpdate(PriceUpdate {
                                    price: Some(price_info.price),
                                    ..PriceUpdate::default()
                                })),
                                special_fields: Default::default(),
                            })
                        }
                    }

                    if publisher_update.updates.is_empty() {
                        // nothing to publish
                        continue;
                    }

                    let lazer_transaction = LazerTransaction {
                        payload: Some(Payload::PublisherUpdate(publisher_update)),
                        special_fields: Default::default(),
                    };
                    let buf = match lazer_transaction.write_to_bytes() {
                        Ok(buf) => buf,
                        Err(e) => {
                            tracing::warn!("Failed to encode Lazer transaction to bytes: {:?}", e);
                            continue;
                        }
                    };
                    let signature = signing_key.sign(&buf);
                    let signature_data = SignatureData {
                        data: Some(Ed25519(Ed25519SignatureData {
                            signature: Some(signature.to_bytes().into()),
                            public_key: Some(signing_key.verifying_key().to_bytes().into()),
                            special_fields: Default::default(),
                        })),
                        special_fields: Default::default(),
                    };
                    let signed_lazer_transaction = SignedLazerTransaction {
                        signature_data: MessageField::some(signature_data),
                        payload: Some(buf),
                        special_fields: Default::default(),
                    };
                    match relayer_sender.send(signed_lazer_transaction.clone()) {
                        Ok(_) => (),
                        Err(e) => {
                            tracing::error!("Error sending transaction to relayer receivers: {e}");
                        }
                    }
                },
                latest_symbol_map = symbols_receiver.recv() => {
                    match latest_symbol_map {
                        Some(symbol_map) => {
                            tracing::info!("Refreshing Lazer symbol map with {} symbols", symbol_map.len());
                            lazer_symbols = symbol_map
                        }
                        None => {
                            // agent can continue but will eventually have a stale symbol set unless the process is cycled.
                            tracing::error!("Lazer symbol refresh channel closed")
                        }
                    }
                },
            }
        }
    }

    async fn get_lazer_symbols_task(
        history_url: Url,
        fetch_interval_duration: Duration,
        sender: mpsc::Sender<HashMap<pyth_sdk::Identifier, SymbolResponse>>,
    ) {
        let mut symbol_fetch_interval = tokio::time::interval(fetch_interval_duration);

        loop {
            tokio::select! {
                _ = symbol_fetch_interval.tick() => {
                    tracing::info!("Refreshing Lazer symbol map from history service...");
                    match get_lazer_symbol_map(&history_url).await {
                        Ok(symbol_map) => {
                            if symbol_map.is_empty() {
                                tracing::error!("Retrieved zero Lazer symbols from {}", history_url);
                                continue;
                            }
                            match sender.send(symbol_map).await {
                                Ok(_) => (),
                                Err(e) => {
                                    // agent can continue but will eventually have a stale symbol set unless the process is cycled.
                                    tracing::error!("Error sending refreshed symbol map to exporter task: {e}");
                                }
                            }
                        },
                        Err(_) => {
                            tracing::error!("Failed to retrieve Lazer symbols from {} in refresh task", history_url);
                        }
                    }
                }
            }
        }
    }

    async fn get_lazer_symbol_map(
        history_url: &Url,
    ) -> anyhow::Result<HashMap<pyth_sdk::Identifier, SymbolResponse>> {
        const NUM_RETRIES: usize = 3;
        const RETRY_INTERVAL: Duration = Duration::from_secs(1);
        let mut retry_count = 0;

        while retry_count < NUM_RETRIES {
            match fetch_symbols(history_url).await {
                Ok(symbols) => {
                    let symbol_map = symbols
                        .into_iter()
                        .filter_map(|symbol| {
                            let hermes_id = symbol.hermes_id.clone()?;
                            match pyth_sdk::Identifier::from_hex(hermes_id.clone()) {
                                Ok(id) => Some((id, symbol)),
                                Err(e) => {
                                    tracing::warn!(
                                        "Failed to parse hermes_id {}: {e:?}",
                                        hermes_id
                                    );
                                    None
                                }
                            }
                        })
                        .collect();
                    return Ok(symbol_map);
                }
                Err(e) => {
                    tracing::error!("Failed to fetch Lazer symbols: {e:?}");

                    retry_count += 1;
                    tokio::time::sleep(RETRY_INTERVAL).await;
                }
            }
        }
        anyhow::bail!("Lazer symbol map fetch failed after {NUM_RETRIES} attempts");
    }
}

#[cfg(test)]
mod tests {
    use {
        crate::agent::{
            services::lazer_exporter::{
                Config,
                RELAYER_CHANNEL_CAPACITY,
                RelayerSessionTask,
                SymbolResponse,
                lazer_exporter::lazer_exporter,
            },
            state::{
                local,
                local::{
                    LocalStore,
                    PriceInfo,
                },
            },
        },
        ed25519_dalek::{
            Signer,
            SigningKey,
        },
        futures_util::StreamExt,
        prometheus_client::registry::Registry,
        protobuf::{
            Message,
            MessageField,
            well_known_types::timestamp::Timestamp,
        },
        pyth_lazer_publisher_sdk::{
            publisher_update::{
                FeedUpdate,
                PriceUpdate,
                PublisherUpdate,
                feed_update::{
                    self,
                    Update,
                },
            },
            transaction::{
                Ed25519SignatureData,
                LazerTransaction,
                SignatureData,
                SignedLazerTransaction,
                lazer_transaction::{
                    self,
                    Payload,
                },
                signature_data::Data::Ed25519,
            },
        },
        pyth_sdk_solana::state::PriceStatus,
        std::{
            io::Write,
            net::SocketAddr,
            path::PathBuf,
            sync::{
                Arc,
                Once,
            },
            time::Duration,
        },
        tempfile::NamedTempFile,
        tokio::{
            net::TcpListener,
            sync::{
                broadcast::{
                    self,
                    error::TryRecvError,
                },
                mpsc,
            },
        },
        url::Url,
        warp::Filter,
    };

    static INIT: Once = Once::new();

    fn init_tracing() {
        INIT.call_once(|| {
            tracing_subscriber::fmt()
                .with_max_level(tracing::Level::DEBUG)
                .with_test_writer() // Send output to test output
                .init();
        });
    }

    pub async fn run_mock_history_server(addr: SocketAddr) {
        let route = warp::path!("history" / "v1" / "symbols")
            .and(warp::get())
            .map(|| {
                let response = vec![SymbolResponse {
                    pyth_lazer_id:   1,
                    _name:           "BTCUSD".to_string(),
                    _symbol:         "Crypto.BTC/USD".to_string(),
                    _description:    "BITCOIN / US DOLLAR".to_string(),
                    _asset_type:     "crypto".to_string(),
                    _exponent:       -8,
                    _cmc_id:         Some(1),
                    _interval:       None,
                    _min_publishers: 1,
                    _min_channel:    "real_time".to_string(),
                    _state:          "stable".to_string(),
                    _schedule:       "America/New_York;O,O,O,O,O,O,O;".to_string(),
                    hermes_id:       Some(
                        "e62df6c8b4a85fe1a67db44dc12de5db330f7ac66b72dc658afedf0f4a415b43"
                            .to_string(),
                    ),
                }];
                warp::reply::json(&response)
            });
        warp::serve(route).run(addr).await;
    }

    fn get_private_key() -> SigningKey {
        SigningKey::from_keypair_bytes(&[
            105, 175, 146, 91, 32, 145, 164, 199, 37, 111, 139, 255, 44, 225, 5, 247, 154, 170,
            238, 70, 47, 15, 9, 48, 102, 87, 180, 50, 50, 38, 148, 243, 62, 148, 219, 72, 222, 170,
            8, 246, 176, 33, 205, 29, 118, 11, 220, 163, 214, 204, 46, 49, 132, 94, 170, 173, 244,
            39, 179, 211, 177, 70, 252, 31,
        ])
        .unwrap()
    }

    fn get_private_key_file() -> NamedTempFile {
        let private_key_string = "[105,175,146,91,32,145,164,199,37,111,139,255,44,225,5,247,154,170,238,70,47,15,9,48,102,87,180,50,50,38,148,243,62,148,219,72,222,170,8,246,176,33,205,29,118,11,220,163,214,204,46,49,132,94,170,173,244,39,179,211,177,70,252,31]";
        let mut temp_file = NamedTempFile::new().unwrap();
        temp_file
            .as_file_mut()
            .write(private_key_string.as_bytes())
            .unwrap();
        temp_file.flush().unwrap();
        temp_file
    }

    #[tokio::test]
    async fn test_lazer_exporter() {
        init_tracing();

        let history_addr = "127.0.0.1:12345".parse().unwrap();
        tokio::spawn(async move {
            run_mock_history_server(history_addr).await;
        });
        tokio::time::sleep(std::time::Duration::from_millis(100)).await;

        let state = Arc::new(local::Store::new(&mut Registry::default()));
        let (relayer_sender, mut relayer_receiver) = broadcast::channel(RELAYER_CHANNEL_CAPACITY);
        let private_key_file = get_private_key_file();
        let private_key = get_private_key();

        let config = Config {
            history_url:                    Url::parse("http://127.0.0.1:12345").unwrap(),
            relayer_urls:                   vec![Url::parse("http://127.0.0.1:12346").unwrap()],
            publish_keypair_path:           PathBuf::from(private_key_file.path()),
            publish_interval_duration:      Duration::from_secs(1),
            symbol_fetch_interval_duration: Duration::from_secs(60 * 60),
        };
        tokio::spawn(lazer_exporter(
            config,
            state.clone(),
            relayer_sender,
            private_key,
        ));

        tokio::time::sleep(std::time::Duration::from_millis(2000)).await;
        match relayer_receiver.try_recv() {
            Err(TryRecvError::Empty) => (),
            _ => panic!("channel should be empty"),
        }

        let btc_id = pyth_sdk::Identifier::from_hex(
            "e62df6c8b4a85fe1a67db44dc12de5db330f7ac66b72dc658afedf0f4a415b43",
        )
        .unwrap();
        let price = PriceInfo {
            status:    PriceStatus::Trading,
            price:     100_000_00000000i64,
            conf:      1_00000000u64,
            timestamp: Default::default(),
        };
        state.update(btc_id, price).await.unwrap();
        tokio::time::sleep(std::time::Duration::from_millis(2000)).await;
        match relayer_receiver.try_recv() {
            Ok(transaction) => {
                let lazer_transaction =
                    LazerTransaction::parse_from_bytes(transaction.payload.unwrap().as_slice())
                        .unwrap();
                let publisher_update =
                    if let lazer_transaction::Payload::PublisherUpdate(publisher_update) =
                        lazer_transaction.payload.unwrap()
                    {
                        publisher_update
                    } else {
                        panic!("expected publisher_update")
                    };
                assert_eq!(publisher_update.updates.len(), 1);
                let feed_update = &publisher_update.updates[0];
                assert_eq!(feed_update.feed_id, Some(1u32));
                let price_update = if let feed_update::Update::PriceUpdate(price_update) =
                    feed_update.clone().update.unwrap()
                {
                    price_update
                } else {
                    panic!("expected price_update")
                };
                assert_eq!(price_update.price, Some(100_000_00000000i64));
            }
            _ => panic!("channel should have a transaction waiting"),
        }
    }

    pub async fn run_mock_relayer(
        addr: SocketAddr,
        back_sender: mpsc::Sender<SignedLazerTransaction>,
    ) {
        let listener = TcpListener::bind(addr).await.unwrap();

        tokio::spawn(async move {
            let Ok((stream, _)) = listener.accept().await else {
                panic!("failed to accept mock relayer websocket connection");
            };
            let ws_stream = tokio_tungstenite::accept_async(stream)
                .await
                .expect("handshake failed");
            let (_, mut read) = ws_stream.split();
            while let Some(msg) = read.next().await {
                if let Ok(msg) = msg {
                    if msg.is_binary() {
                        tracing::info!("Received binary message: {msg:?}");
                        let transaction =
                            SignedLazerTransaction::parse_from_bytes(msg.into_data().as_ref())
                                .unwrap();
                        back_sender.clone().send(transaction).await.unwrap();
                    }
                } else {
                    tracing::error!("Received a malformed message: {msg:?}");
                }
            }
        });
    }

    #[tokio::test]
    async fn test_relayer_session() {
        init_tracing();

        let (back_sender, mut back_receiver) = mpsc::channel(RELAYER_CHANNEL_CAPACITY);
        let relayer_addr = "127.0.0.1:12346".parse().unwrap();
        run_mock_relayer(relayer_addr, back_sender).await;
        tokio::time::sleep(std::time::Duration::from_millis(100)).await;

        let (relayer_sender, relayer_receiver) = broadcast::channel(RELAYER_CHANNEL_CAPACITY);

        let mut relayer_session_task = RelayerSessionTask {
            // connection state
            url:      Url::parse("ws://127.0.0.1:12346").unwrap(),
            token:    "token1".to_string(),
            receiver: relayer_receiver,
        };
        tokio::spawn(async move { relayer_session_task.run().await });
        tokio::time::sleep(std::time::Duration::from_millis(1000)).await;

        let transaction = get_signed_lazer_transaction();
        relayer_sender
            .send(transaction.clone())
            .expect("relayer_sender.send failed");
        tokio::time::sleep(std::time::Duration::from_millis(1000)).await;
        let received_transaction = back_receiver
            .recv()
            .await
            .expect("back_receiver.recv failed");
        assert_eq!(transaction, received_transaction);
    }

    fn get_signed_lazer_transaction() -> SignedLazerTransaction {
        let publisher_update = PublisherUpdate {
            updates:             vec![FeedUpdate {
                feed_id:          Some(1),
                source_timestamp: MessageField::some(Timestamp::now()),
                update:           Some(Update::PriceUpdate(PriceUpdate {
                    price: Some(1_000_000_000i64),
                    ..PriceUpdate::default()
                })),
                special_fields:   Default::default(),
            }],
            publisher_timestamp: MessageField::some(Timestamp::now()),
            special_fields:      Default::default(),
        };
        let lazer_transaction = LazerTransaction {
            payload:        Some(Payload::PublisherUpdate(publisher_update)),
            special_fields: Default::default(),
        };
        let buf = lazer_transaction.write_to_bytes().unwrap();
        let signing_key = get_private_key();
        let signature = signing_key.sign(&buf);
        let signature_data = SignatureData {
            data:           Some(Ed25519(Ed25519SignatureData {
                signature:      Some(signature.to_bytes().into()),
                public_key:     Some(signing_key.verifying_key().to_bytes().into()),
                special_fields: Default::default(),
            })),
            special_fields: Default::default(),
        };
        SignedLazerTransaction {
            signature_data: MessageField::some(signature_data),
            payload:        Some(buf),
            special_fields: Default::default(),
        }
    }
}<|MERGE_RESOLUTION|>--- conflicted
+++ resolved
@@ -350,10 +350,7 @@
             },
         },
         std::{
-            collections::{
-                HashMap,
-                HashSet,
-            },
+            collections::HashMap,
             sync::Arc,
             time::Duration,
         },
@@ -398,14 +395,6 @@
             lazer_symbols.len(),
             &config.history_url
         );
-        for symbol in lazer_symbols.iter() {
-            tracing::info!(
-                "history endpoint identifier: {:?} hex: {:?} symbol response: {:?}",
-                symbol.0,
-                symbol.0.to_hex(),
-                symbol.1
-            );
-        }
 
         let (symbols_sender, mut symbols_receiver) = mpsc::channel(1);
         tokio::spawn(get_lazer_symbols_task(
@@ -415,12 +404,6 @@
         ));
 
         let mut publish_interval = tokio::time::interval(config.publish_interval_duration);
-<<<<<<< HEAD
-        let mut symbol_fetch_interval =
-            tokio::time::interval(config.symbol_fetch_interval_duration);
-        let mut found_identifiers = HashSet::new();
-=======
->>>>>>> f61ab5e2
 
         loop {
             tokio::select! {
@@ -435,11 +418,6 @@
 
                     // TODO: This read locks and clones local::Store::prices, which may not meet performance needs.
                     for (identifier, price_info) in state.get_all_price_infos().await {
-                        if !found_identifiers.contains(&identifier) {
-                            tracing::info!("pythnet identifier: {:?} hex: {:?} price_info: {:?}", identifier, identifier.to_hex(), price_info);
-                            found_identifiers.insert(identifier);
-                        }
-
                         if let Some(symbol) = lazer_symbols.get(&identifier) {
                             let source_timestamp_micros = price_info.timestamp.and_utc().timestamp_micros();
                             let source_timestamp = MessageField::some(Timestamp {
